#!/usr/bin/env python3

import xmlrpc.client
import argparse
import logging
import threading
import time
import json
import sys

from socketserver import ThreadingMixIn
from http.server import HTTPServer
from pprint import pformat
<<<<<<< HEAD
from urllib.parse import urlencode
from urllib.request import Request, urlopen
=======
>>>>>>> 4d19624b
from prometheus_client import Gauge, Counter, Enum, MetricsHandler, core, Summary


class HomematicMetricsProcessor(threading.Thread):

  METRICS_NAMESPACE = 'homematic'
  # Supported Homematic (BidcosRF and IP) device types
  DEFAULT_SUPPORTED_TYPES = [
    'HmIP-eTRV-2',
    'HmIP-FSM',
    'HMIP-PSM',
    'HmIP-RCV-1',
    'HmIP-STH',
    'HmIP-STHD',
    'HmIP-SWD',
    'HMIP-SWDO',
    'HmIP-SWSD',
    'HmIP-SWO-PL',
    'HmIP-SWO-PR',
    'HmIP-WTH-2',
    'HM-CC-RT-DN',
    'HM-Dis-EP-WM55',
    'HM-Dis-WM55',
    'HM-ES-PMSw1-Pl-DN-R5',
    'HM-ES-TX-WM',
    'HM-LC-Bl1-FM',
    'HM-LC-Dim1PWM-CV',
    'HM-LC-Dim1T-FM',
    'HM-LC-RGBW-WM',
    'HM-LC-Sw1-Pl-DN-R5',
    'HM-LC-Sw1-FM',
    'HM-LC-Sw2-FM',
    'HM-OU-CFM-Pl',
    'HM-OU-CFM-TW',
    'HM-PBI-4-FM',
    'HM-PB-2-WM55',
    'HM-PB-6-WM55',
    'HM-RC-P1',
    'HM-RC-4-2',
    'HM-RC-8',
    'HM-Sec-MDIR-2',
    'HM-Sec-SCo',
    'HM-Sec-SC-2',
    'HM-Sec-SD-2',
    'HM-Sec-TiS',
    'HM-Sen-LI-O',
    'HM-Sen-MDIR-O',
    'HM-Sen-MDIR-WM55',
    'HM-SwI-3-FM',
    'HM-TC-IT-WM-W-EU',
    'HM-WDS10-TH-O',
    'HM-WDS100-C6-O-2',
    'HM-WDS30-OT2-SM',
    'HM-WDS40-TH-I-2',
    ]

  # A list with channel numbers for devices where getParamset
  # never works, or only sometimes works (e.g. if the device sent
  # no data since the last CCU reboot).
  DEFAULT_CHANNELS_WITH_ERRORS_ALLOWED = {
    'HM-ES-PMSw1-Pl-DN-R5': [1, 2],
    'HM-ES-TX-WM': [1],
    'HM-LC-Bl1-FM': [1],
    'HM-LC-Dim1PWM-CV': [1, 2, 3],
    'HM-LC-Dim1T-FM': [1],
    'HM-LC-RGBW-WM': [1, 2, 3],
    'HM-LC-Sw1-Pl-DN-R5': [1],
    'HM-LC-Sw1-FM': [1, 2],
    'HM-LC-Sw2-FM': [1, 2],
    'HM-OU-CFM-Pl': [1, 2],
    'HM-OU-CFM-TW': [1, 2],
    'HM-Sen-MDIR-O': [1],
    'HM-Sen-MDIR-WM55': [3],
    'HM-TC-IT-WM-W-EU': [7],
    'HM-WDS30-OT2-SM': [1, 2, 3, 4, 5],
    }

  ccu_host = ''
  ccu_port = ''
  ccu_url = ''
  gathering_interval = 60
  reload_names_active = False
  reload_names_interval = 30 # reload names every 60 gatherings
  mapped_names = {}
  supported_device_types = DEFAULT_SUPPORTED_TYPES
  channels_with_errors_allowed = DEFAULT_CHANNELS_WITH_ERRORS_ALLOWED

  device_count = None
  metrics = {}

  def run(self):
    logging.info("Starting thread for data gathering")
    logging.info("Mapping {} devices with custom names".format(len(self.mapped_names)))
    logging.info("Supporting {} device types: {}".format(len(self.supported_device_types), ",".join(self.supported_device_types)))

    gathering_counter = Counter('gathering_count', 'Amount of gathering runs', labelnames=['ccu'], namespace=self.METRICS_NAMESPACE)
    error_counter = Counter('gathering_errors', 'Amount of failed gathering runs', labelnames=['ccu'], namespace=self.METRICS_NAMESPACE)
<<<<<<< HEAD
    read_names_summary = Summary('read_names_seconds', 'Time spent reading names from CCU', labelnames=['ccu'], namespace=self.METRICS_NAMESPACE)

    gathering_loop_counter = 1
    
    if len(self.mapped_names) == 0:
      # if no custom mapped names are given we use them from the ccu.
      reload_names_active = True

      with read_names_summary.labels(self.ccu_host).time():
        self.mapped_names = self.read_mapped_names()
      logging.info("Read {} device names from CCU".format(len(self.mapped_names)))
=======
    generate_metrics_summary = Summary('generate_metrics_seconds', 'Time spent in gathering runs', labelnames=['ccu'], namespace=self.METRICS_NAMESPACE)
>>>>>>> 4d19624b

    while True:
      if reload_names_active:
        if gathering_loop_counter % self.reload_names_interval == 0:
          try:
            with read_names_summary.labels(self.ccu_host).time():
              self.mapped_names = self.read_mapped_names()
          except OSError as os_error:
            logging.info("Failed to read device names: {0}".format(os_error))
            error_counter.labels(self.ccu_host).inc()
          except:
            logging.info("Failed to read device names: {0}".format(sys.exc_info()))
            error_counter.labels(self.ccu_host).inc()

          logging.info("Read {} device names from CCU".format(len(self.mapped_names)))

      gathering_counter.labels(self.ccu_host).inc()
      try:
        with generate_metrics_summary.labels(self.ccu_host).time():
          self.generate_metrics()
      except OSError as os_error:
        logging.info("Failed to generate metrics: {0}".format(os_error))
        error_counter.labels(self.ccu_host).inc()
      except:
        logging.info("Failed to generate metrics: {0}".format(sys.exc_info()))
        error_counter.labels(self.ccu_host).inc()
      finally:
        time.sleep(self.gathering_interval)
      gathering_loop_counter += 1

  def __init__(self, ccu_host, ccu_port, gathering_interval, reload_names_interval, config_filename):
    super().__init__()

    if config_filename:
      with open(config_filename) as config_file:
        logging.info("Processing config file {}".format(config_filename))
        config = json.load(config_file)
        self.mapped_names = config.get('device_mapping', {})
        self.supported_device_types = config.get('supported_device_types', self.DEFAULT_SUPPORTED_TYPES)
        self.channels_with_errors_allowed = config.get('channels_with_errors_allowed', self.DEFAULT_CHANNELS_WITH_ERRORS_ALLOWED)

    self.ccu_host = ccu_host
    self.ccu_port = ccu_port
    self.ccu_url = "http://{}:{}".format(ccu_host, ccu_port)
    self.gathering_interval = int(gathering_interval)
    self.reload_names_interval = int(reload_names_interval)
    self.devicecount = Gauge('devicecount', 'Number of processed/supported devices', labelnames=['ccu'], namespace=self.METRICS_NAMESPACE)

  def generate_metrics(self):
    logging.info("Gathering metrics")

    for device in self.fetch_devices_list():
      devType = device.get('TYPE')
      devParentType = device.get('PARENT_TYPE')
      devParentAddress = device.get('PARENT')
      devAddress = device.get('ADDRESS')
      if devParentAddress == '':
        if devType in self.supported_device_types:
          devChildcount = len(device.get('CHILDREN'))
          logging.info("Found top-level device {} of type {} with {} children".format(devAddress, devType, devChildcount))
          logging.debug(pformat(device))
        else:
          logging.info("Found unsupported top-level device {} of type {}".format(devAddress, devType))
      if devParentType in self.supported_device_types:
        logging.debug("Found device {} of type {} in supported parent type {}".format(devAddress, devType, devParentType))
        logging.debug(pformat(device))

        allowFailedChannel = False
        invalidChannels = self.channels_with_errors_allowed.get(devParentType)
        if invalidChannels is not None:
          channel = int(devAddress[devAddress.find(":")+1:])
          if channel in invalidChannels:
            allowFailedChannel = True

        if 'VALUES' in device.get('PARAMSETS'):
          paramsetDescription = self.fetch_param_set_description(devAddress)
          try:
            paramset = self.fetch_param_set(devAddress)
          except xmlrpc.client.Fault:
            if allowFailedChannel:
              logging.debug("Error reading paramset for device {} of type {} in parent type {} (expected)".format(devAddress, devType, devParentType))
            else:
              logging.debug("Error reading paramset for device {} of type {} in parent type {} (unexpected)".format(devAddress, devType, devParentType))
              raise

          for key in paramsetDescription:
            paramDesc = paramsetDescription.get(key)
            paramType = paramDesc.get('TYPE')
            if paramType in ['FLOAT', 'INTEGER', 'BOOL']:
              self.process_single_value(devAddress, devType, devParentAddress, devParentType, paramType, key, paramset.get(key))
            elif paramType == 'ENUM':
              logging.debug("Found {}: desc: {} key: {}".format(paramType, paramDesc, paramset.get(key)))
              self.process_enum(devAddress, devType, devParentAddress, devParentType, paramType, key, paramset.get(key), paramDesc.get('VALUE_LIST'))
            else:
              # ATM Unsupported like HEATING_CONTROL_HMIP.PARTY_TIME_START,
              # HEATING_CONTROL_HMIP.PARTY_TIME_END, COMBINED_PARAMETER or ACTION
              logging.debug("Unknown paramType {}, desc: {}, key: {}".format(paramType, paramDesc, paramset.get(key)))

          if paramset:
            logging.debug("ParamsetDescription for {}".format(devAddress))
            logging.debug(pformat(paramsetDescription))
            logging.debug("Paramset for {}".format(devAddress))
            logging.debug(pformat(paramset))

  def create_proxy(self):
    transport = xmlrpc.client.Transport()
    connection = transport.make_connection(self.ccu_host)
    connection.timeout = 5
    return xmlrpc.client.ServerProxy(self.ccu_url, transport=transport)

  def fetch_devices_list(self):
    with self.create_proxy() as proxy:
      result = []
      for entry in proxy.listDevices():
        result.append(entry)
      self.devicecount.labels(self.ccu_host).set(len(result))
      return result

  def fetch_param_set_description(self, address):
    with self.create_proxy() as proxy:
      return proxy.getParamsetDescription(address, 'VALUES')

  def fetch_param_set(self, address):
    with self.create_proxy() as proxy:
      return proxy.getParamset(address, 'VALUES')

  def resolve_mapped_name(self, deviceAddress, parentDeviceAddress):
    if deviceAddress in self.mapped_names:
      return self.mapped_names[deviceAddress]
    elif parentDeviceAddress in self.mapped_names:
      return self.mapped_names[parentDeviceAddress]
    else:
      return deviceAddress

  def process_single_value(self, deviceAddress, deviceType, parentDeviceAddress, parentDeviceType, paramType, key, value):
    logging.debug("Found {} param {} with value {}".format(paramType, key, value))

    if not value:
      return

    gaugename = key.lower()
    if not self.metrics.get(gaugename):
      self.metrics[gaugename] = Gauge(gaugename, 'Metrics for ' + key, labelnames=['ccu', 'device', 'device_type', 'parent_device_type', 'mapped_name'], namespace=self.METRICS_NAMESPACE)
    gauge = self.metrics.get(gaugename)
    gauge.labels(
      ccu=self.ccu_host,
      device=deviceAddress,
      device_type=deviceType,
      parent_device_type=parentDeviceType,
      mapped_name=self.resolve_mapped_name(deviceAddress, parentDeviceAddress)).set(value)

  def process_enum(self, deviceAddress, deviceType, parentDeviceAddress, parentDeviceType, paramType, key, value, istates):
    if not value:
      return

    gaugename = key.lower()+"_set"
    logging.debug("Found {} param {} with value {}, gauge {}".format(paramType, key, value, gaugename))

    if not self.metrics.get(gaugename):
      self.metrics[gaugename] = Enum(gaugename, 'Metrics for ' + key, states=istates, labelnames=['ccu', 'device', 'device_type', 'parent_device_type', 'mapped_name'], namespace=self.METRICS_NAMESPACE)
    gauge = self.metrics.get(gaugename)
    mapped_name_v = self.resolve_mapped_name(deviceAddress, parentDeviceAddress)
    state = istates[int(value)]
    logging.debug("Setting {} to value {} item {}".format(mapped_name_v, str(value), state))
    gauge.labels(
      ccu=self.ccu_host,
      device=deviceAddress,
      device_type=deviceType,
      parent_device_type=parentDeviceType,
      mapped_name=mapped_name_v
      ).state(state)

  def read_mapped_names(self):
    # read mapped names via CCU TCL scripting
    url = "http://{}:8181/tclrega.exe".format(self.ccu_host)

    # this script returns the UI names of all devices (D), channels (C) and values (V).
    # one entry per line, tab separated the type, address, UI name and ID.
    # inspired by https://github.com/mdzio/ccu-historian/blob/master/hc-utils/src/mdz/hc/itf/hm/HmScriptClient.groovy
    script_get_names="""
      string id; foreach(id, root.Devices().EnumIDs()) {
			  var device=dom.GetObject(id);
			  if (device.ReadyConfig()==true && device.Name()!='Gateway') {
  			  WriteLine("D\t" # device.Address() # "\t" # device.Name() # "\t" # id);

			    if (device.Type()==OT_DEVICE) {
				    string chId; foreach(chId, device.Channels()) {
					    var ch=dom.GetObject(chId);
					    WriteLine("C\t" # ch.Address() # "\t" # ch.Name() # "\t" # chId);
					    string dpId; foreach(dpId, ch.DPs()) {
        			  var dp=dom.GetObject(dpId);
        			  WriteLine("V\t" # dp.Name() # "\t" # dpId);
              }
            }
					}
			  }
		  }
      """

    request = Request(url, script_get_names.encode(encoding='ISO-8859-1'))
    response = urlopen(request).read().decode(encoding='ISO-8859-1')
    logging.debug(response)

    ccu_mapped_names = {}

    # parse the returned lines
    lines = response.splitlines()
    for line in lines:
      # ignore last line that starts with <xml><exec>
      if not line.startswith("<xml><exec>"):
        line_parts = line.split("\t")
        if len(line_parts)==4 and (line_parts[0]=="D" or line_parts[0]=="C"):
          # for devices and channels
          ccu_mapped_names[line_parts[1]] = line_parts[2]
 
    return ccu_mapped_names

class _ThreadingSimpleServer(ThreadingMixIn, HTTPServer):
  """Thread per request HTTP server."""

def start_http_server(port, addr='', registry=core.REGISTRY):
  """Starts an HTTP server for prometheus metrics as a daemon thread"""
  httpd = _ThreadingSimpleServer((addr, port), MetricsHandler.factory(registry))
  thread = threading.Thread(target=httpd.serve_forever)
  thread.daemon = False
  thread.start()

if __name__ == '__main__':

  PARSER = argparse.ArgumentParser()
  PARSER.add_argument("--ccu_host", help="The hostname of the ccu instance", required=True)
<<<<<<< HEAD
  PARSER.add_argument("--ccu_port", help="The port for the xmlrpc service", default=2010)
  PARSER.add_argument("--interval", help="The interval between two gathering runs in seconds", default=60)
  PARSER.add_argument("--namereload", help="After how many intervals the device names are reloaded", default=30)
=======
  PARSER.add_argument("--ccu_port", help="The port for the xmlrpc service (2001 for BidcosRF, 2010 for HmIP)", default=2010)
  PARSER.add_argument("--interval", help="The interval between two gathering runs", default=60)
>>>>>>> 4d19624b
  PARSER.add_argument("--port", help="The port where to expose the exporter", default=8010)
  PARSER.add_argument("--config_file", help="A config file with e.g. supported types and device name mappings")
  PARSER.add_argument("--debug", action="store_true")
  PARSER.add_argument("--dump_devices", help="Do not start exporter, just dump device list", action="store_true")
  PARSER.add_argument("--dump_parameters", help="Do not start exporter, just dump device parameters of given device")
  ARGS = PARSER.parse_args()

  if ARGS.debug:
    logging.basicConfig(level=logging.DEBUG, format='%(asctime)s - %(levelname)s - %(message)s')
  else:
    logging.basicConfig(level=logging.INFO, format='%(asctime)s - %(levelname)s - %(message)s')

  PROCESSOR = HomematicMetricsProcessor(ARGS.ccu_host, ARGS.ccu_port, ARGS.interval, ARGS.namereload, ARGS.config_file)

  if ARGS.dump_devices:
    print(pformat(PROCESSOR.fetch_devices_list()))
  elif ARGS.dump_parameters:
#    print("getParamsetDescription:")
#    print(pformat(PROCESSOR.fetch_param_set_description(ARGS.dump_parameters)))
    print("getParamset:")
    print(pformat(PROCESSOR.fetch_param_set(ARGS.dump_parameters)))
  else:
    PROCESSOR.start()
    # Start up the server to expose the metrics.
    start_http_server(int(ARGS.port))<|MERGE_RESOLUTION|>--- conflicted
+++ resolved
@@ -11,11 +11,8 @@
 from socketserver import ThreadingMixIn
 from http.server import HTTPServer
 from pprint import pformat
-<<<<<<< HEAD
 from urllib.parse import urlencode
 from urllib.request import Request, urlopen
-=======
->>>>>>> 4d19624b
 from prometheus_client import Gauge, Counter, Enum, MetricsHandler, core, Summary
 
 
@@ -113,7 +110,7 @@
 
     gathering_counter = Counter('gathering_count', 'Amount of gathering runs', labelnames=['ccu'], namespace=self.METRICS_NAMESPACE)
     error_counter = Counter('gathering_errors', 'Amount of failed gathering runs', labelnames=['ccu'], namespace=self.METRICS_NAMESPACE)
-<<<<<<< HEAD
+    generate_metrics_summary = Summary('generate_metrics_seconds', 'Time spent in gathering runs', labelnames=['ccu'], namespace=self.METRICS_NAMESPACE)
     read_names_summary = Summary('read_names_seconds', 'Time spent reading names from CCU', labelnames=['ccu'], namespace=self.METRICS_NAMESPACE)
 
     gathering_loop_counter = 1
@@ -125,9 +122,6 @@
       with read_names_summary.labels(self.ccu_host).time():
         self.mapped_names = self.read_mapped_names()
       logging.info("Read {} device names from CCU".format(len(self.mapped_names)))
-=======
-    generate_metrics_summary = Summary('generate_metrics_seconds', 'Time spent in gathering runs', labelnames=['ccu'], namespace=self.METRICS_NAMESPACE)
->>>>>>> 4d19624b
 
     while True:
       if reload_names_active:
@@ -359,14 +353,9 @@
 
   PARSER = argparse.ArgumentParser()
   PARSER.add_argument("--ccu_host", help="The hostname of the ccu instance", required=True)
-<<<<<<< HEAD
-  PARSER.add_argument("--ccu_port", help="The port for the xmlrpc service", default=2010)
+  PARSER.add_argument("--ccu_port", help="The port for the xmlrpc service (2001 for BidcosRF, 2010 for HmIP)", default=2010)
   PARSER.add_argument("--interval", help="The interval between two gathering runs in seconds", default=60)
   PARSER.add_argument("--namereload", help="After how many intervals the device names are reloaded", default=30)
-=======
-  PARSER.add_argument("--ccu_port", help="The port for the xmlrpc service (2001 for BidcosRF, 2010 for HmIP)", default=2010)
-  PARSER.add_argument("--interval", help="The interval between two gathering runs", default=60)
->>>>>>> 4d19624b
   PARSER.add_argument("--port", help="The port where to expose the exporter", default=8010)
   PARSER.add_argument("--config_file", help="A config file with e.g. supported types and device name mappings")
   PARSER.add_argument("--debug", action="store_true")
